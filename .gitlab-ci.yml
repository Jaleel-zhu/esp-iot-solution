--- conflicted
+++ resolved
@@ -1,12 +1,9 @@
 stages:
   - build
   - deploy
-<<<<<<< HEAD
-=======
 
 variables:
   IOT_SOLUTION_PATH: "$CI_PROJECT_DIR"
->>>>>>> dab8a8aa
 
 before_script:
   # add gitlab ssh key
